--- conflicted
+++ resolved
@@ -137,11 +137,7 @@
         entity="redtachyon",
         sync_tensorboard=True,
         config=config,
-<<<<<<< HEAD
-        name=f"trial{trial.number}-rel",
-=======
         name=f"trial{trial.number}",
->>>>>>> 9e77d37a
     )
 
     model = RelationModel(config["model"], action_space=env.action_space)
